--- conflicted
+++ resolved
@@ -852,20 +852,9 @@
                                                                     0.0001, 0.0001, 0.0001)
     products["BSM"] = BlackScholes("BSM", 
                                     products["VOLCANIC_ROCK"],
-<<<<<<< HEAD
                                     [products["VOLCANIC_ROCK_VOUCHER_" + str(strike)] for strike in strikes])
     products["MAGNIFICENT_MACARONS"] = Macaron("MAGNIFICENT_MACARONS", 50, state)
 
-=======
-                                    [Option("VOLCANIC_ROCK_VOUCHER_" + str(strike),
-                                            200,
-                                            strike,
-                                            products["VOLCANIC_ROCK"], 
-                                            state, 
-                                            5.200461804787327, 0.006496586215551282, 0.007120446570250999) # day 4: 5.200~ as a
-                                    for strike in strikes])
-    products["MAGNIFICENT_MACARONS"] = Macaron("MAGNIFICENT_MACARONS", 75, state)
->>>>>>> 17ed65b1
     return products
 
 class Trader:
